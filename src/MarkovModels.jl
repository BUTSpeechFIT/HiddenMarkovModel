# SPDX-License-Identifier: MIT

module MarkovModels

using CUDA, CUDA.CUSPARSE, LinearAlgebra, SparseArrays
using LogExpFunctions: logaddexp
using StatsBase: sample, Weights

<<<<<<< HEAD
#######################################################################
# FSM definition

# Forward definition of the Abs. state/link to avoid issue with
# circular dependencies.
abstract type AbstractState end
abstract type AbstractLink{T} end

export AbstractLink
export Link

include("link.jl")

export PdfIndex
export Label
export State
export InitStateID
export initstateid
export FinalStateID
export finalstateid

export isemitting
export isinit
export isfinal
export islabeled
export nextemittingstates

include("state.jl")

export FSM
export LinearFSM
export addstate!
export link!
export removestate!

export initstate
export finalstate
export emittingstates
export links
export states
=======
export FSM, LogSemifield
export αrecursion, βrecursion, αβrecursion
export addstate!, compile, determinize, gpu, link!, minimize,
    renormalize!, setinit!, setfinal!, states, transpose
>>>>>>> a5c609fb

include("cusparse.jl")
include("semifields.jl")
include("fsm.jl")
include("algorithms.jl")

end<|MERGE_RESOLUTION|>--- conflicted
+++ resolved
@@ -6,53 +6,10 @@
 using LogExpFunctions: logaddexp
 using StatsBase: sample, Weights
 
-<<<<<<< HEAD
-#######################################################################
-# FSM definition
-
-# Forward definition of the Abs. state/link to avoid issue with
-# circular dependencies.
-abstract type AbstractState end
-abstract type AbstractLink{T} end
-
-export AbstractLink
-export Link
-
-include("link.jl")
-
-export PdfIndex
-export Label
-export State
-export InitStateID
-export initstateid
-export FinalStateID
-export finalstateid
-
-export isemitting
-export isinit
-export isfinal
-export islabeled
-export nextemittingstates
-
-include("state.jl")
-
-export FSM
-export LinearFSM
-export addstate!
-export link!
-export removestate!
-
-export initstate
-export finalstate
-export emittingstates
-export links
-export states
-=======
 export FSM, LogSemifield
 export αrecursion, βrecursion, αβrecursion
 export addstate!, compile, determinize, gpu, link!, minimize,
     renormalize!, setinit!, setfinal!, states, transpose
->>>>>>> a5c609fb
 
 include("cusparse.jl")
 include("semifields.jl")
